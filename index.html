<!DOCTYPE html>
<html lang="en">
  <head>
    <meta charset="UTF-8" />
    <meta name="viewport" content="width=device-width, initial-scale=1.0" />
    <title>sm0l.dev - Small Shop, Gigantic Impact</title>
    <script src="https://cdn.tailwindcss.com"></script>
    <script src="https://cdnjs.cloudflare.com/ajax/libs/feather-icons/4.29.0/feather.min.js"></script>
    <script>
      tailwind.config = {
        darkMode: "class",
        theme: {
          extend: {
            colors: {
              rust: "#C14600",
              tangerine: "#FF9D23",
              sand: "#E5D0AC",
              cream: "#FEF9E1",
              darkrust: "#8B3300",
              darktangerine: "#CC7E1C",
              darksand: "#A39175",
              darkcream: "#CAC0A0",
              darkbg: "#252525",
              darkcard: "#333333",
            },
          },
        },
      };

      // Check for dark mode preference
      function setColorMode() {
        if (
          localStorage.theme === "dark" ||
          (!("theme" in localStorage) &&
            window.matchMedia("(prefers-color-scheme: dark)").matches)
        ) {
          document.documentElement.classList.add("dark");
        } else {
          document.documentElement.classList.remove("dark");
        }
      }

      function setTheme(theme) {
        if (theme === "dark") {
          localStorage.theme = "dark";
        } else if (theme === "light") {
          localStorage.theme = "light";
        } else {
          localStorage.removeItem("theme");
        }
        setColorMode();
      }

      // Set initial color mode
      setColorMode();
    </script>
    <style>
      @import url("https://fonts.googleapis.com/css2?family=Space+Mono:wght@400;700&display=swap");

      body {
        font-family: "Space Mono", monospace;
      }

      .pixel-border {
        box-shadow: 5px 5px 0px #c14600;
      }

      .dark .pixel-border {
        box-shadow: 5px 5px 0px #8b3300;
      }

      .diagonal-stripes {
        background-image: repeating-linear-gradient(
          45deg,
          #ff9d23,
          #ff9d23 10px,
          #c14600 10px,
          #c14600 20px
        );
      }

      .dark .diagonal-stripes {
        background-image: repeating-linear-gradient(
          45deg,
          #cc7e1c,
          #cc7e1c 10px,
          #8b3300 10px,
          #8b3300 20px
        );
      }

      dialog::backdrop {
        background-color: rgba(0, 0, 0, 0.7);
      }
    </style>
  </head>
  <body class="bg-cream text-rust dark:bg-darkbg dark:text-darkcream">
    <!-- Navigation -->
    <nav class="p-4 flex justify-between items-center">
<<<<<<< HEAD
        <div class="text-2xl font-bold flex items-center">
            <span class="text-rust dark:text-darkcream">sm0l</span>
            <span class="text-rust dark:text-darkcream">.dev</span>
        </div>
        <div class="hidden md:flex space-x-6">
            <a href="#services" class="hover:text-tangerine dark:hover:text-darktangerine transition-colors">services</a>
            <a href="#team" class="hover:text-tangerine dark:hover:text-darktangerine transition-colors">team</a>
            <a href="#work" class="hover:text-tangerine dark:hover:text-darktangerine transition-colors">work</a>
            <a href="#contact" class="hover:text-tangerine dark:hover:text-darktangerine transition-colors">contact</a>
        </div>
        <div class="flex space-x-2">
            <button onclick="setTheme('light')" class="p-2 rounded-full hover:bg-sand dark:hover:bg-darksand transition-colors">
                <svg class="w-5 h-5" fill="currentColor" viewBox="0 0 20 20">
                    <path d="M10 2a1 1 0 011 1v1a1 1 0 11-2 0V3a1 1 0 011-1zm4 8a4 4 0 11-8 0 4 4 0 018 0zm-.464 4.95l.707.707a1 1 0 001.414-1.414l-.707-.707a1 1 0 00-1.414 1.414zm2.12-10.607a1 1 0 010 1.414l-.706.707a1 1 0 11-1.414-1.414l.707-.707a1 1 0 011.414 0zM17 11a1 1 0 100-2h-1a1 1 0 100 2h1zm-7 4a1 1 0 011 1v1a1 1 0 11-2 0v-1a1 1 0 011-1zM5.05 6.464A1 1 0 106.465 5.05l-.708-.707a1 1 0 00-1.414 1.414l.707.707zm1.414 8.486l-.707.707a1 1 0 01-1.414-1.414l.707-.707a1 1 0 011.414 1.414zM4 11a1 1 0 100-2H3a1 1 0 000 2h1z" clip-rule="evenodd" fill-rule="evenodd"></path>
                </svg>
            </button>
            <button onclick="setTheme('dark')" class="p-2 rounded-full hover:bg-sand dark:hover:bg-darksand transition-colors">
                <svg class="w-5 h-5" fill="currentColor" viewBox="0 0 20 20">
                    <path d="M17.293 13.293A8 8 0 016.707 2.707a8.001 8.001 0 1010.586 10.586z"></path>
                </svg>
            </button>
            <button onclick="setTheme('system')" class="p-2 rounded-full hover:bg-sand dark:hover:bg-darksand transition-colors">
                <svg class="w-5 h-5n" fill="currentColor" viewBox="0 0 20 20">
                    <path d="M4 4a2 2 0 012-2h8a2 2 0 012 2v2h2a2 2 0 012 2v8a2 2 0 01-2 2H6a2 2 0 01-2-2v-2H2a2 2 0 01-2-2V6a2 2 0 012-2h2zm10 10V6a2 2 0 00-2-2H6a2 2 0 00-2 2v8a2 2 0 002 2h8a2 2 0 002-2z" clip-rule="evenodd" fill-rule="evenodd"></path>
                </svg>
            </button>
        </div>
=======
      <div class="text-2xl font-bold flex items-center">
        <span class="text-rust dark:text-darkcream">&lt;</span>
        <span class="text-tangerine dark:text-darktangerine">sm0l</span>
        <span class="text-rust dark:text-darkcream">.dev/&gt;</span>
      </div>
      <div class="hidden md:flex space-x-6">
        <a
          href="#about"
          class="hover:text-tangerine dark:hover:text-darktangerine transition-colors"
          >about</a
        >
        <a
          href="#team"
          class="hover:text-tangerine dark:hover:text-darktangerine transition-colors"
          >team</a
        >
        <a
          href="#work"
          class="hover:text-tangerine dark:hover:text-darktangerine transition-colors"
          >work</a
        >
        <a
          href="#contact"
          class="hover:text-tangerine dark:hover:text-darktangerine transition-colors"
          >contact</a
        >
      </div>
      <div class="flex space-x-2">
        <button
          onclick="setTheme('light')"
          class="p-2 rounded-full hover:bg-sand dark:hover:bg-darksand transition-colors"
        >
          <svg class="w-5 h-5" fill="currentColor" viewBox="0 0 20 20">
            <path
              d="M10 2a1 1 0 011 1v1a1 1 0 11-2 0V3a1 1 0 011-1zm4 8a4 4 0 11-8 0 4 4 0 018 0zm-.464 4.95l.707.707a1 1 0 001.414-1.414l-.707-.707a1 1 0 00-1.414 1.414zm2.12-10.607a1 1 0 010 1.414l-.706.707a1 1 0 11-1.414-1.414l.707-.707a1 1 0 011.414 0zM17 11a1 1 0 100-2h-1a1 1 0 100 2h1zm-7 4a1 1 0 011 1v1a1 1 0 11-2 0v-1a1 1 0 011-1zM5.05 6.464A1 1 0 106.465 5.05l-.708-.707a1 1 0 00-1.414 1.414l.707.707zm1.414 8.486l-.707.707a1 1 0 01-1.414-1.414l.707-.707a1 1 0 011.414 1.414zM4 11a1 1 0 100-2H3a1 1 0 000 2h1z"
              clip-rule="evenodd"
              fill-rule="evenodd"
            ></path>
          </svg>
        </button>
        <button
          onclick="setTheme('dark')"
          class="p-2 rounded-full hover:bg-sand dark:hover:bg-darksand transition-colors"
        >
          <svg class="w-5 h-5" fill="currentColor" viewBox="0 0 20 20">
            <path
              d="M17.293 13.293A8 8 0 016.707 2.707a8.001 8.001 0 1010.586 10.586z"
            ></path>
          </svg>
        </button>
        <button
          onclick="setTheme('system')"
          class="p-2 rounded-full hover:bg-sand dark:hover:bg-darksand transition-colors"
        >
          <svg class="w-5 h-5n" fill="currentColor" viewBox="0 0 20 20">
            <path
              d="M4 4a2 2 0 012-2h8a2 2 0 012 2v2h2a2 2 0 012 2v8a2 2 0 01-2 2H6a2 2 0 01-2-2v-2H2a2 2 0 01-2-2V6a2 2 0 012-2h2zm10 10V6a2 2 0 00-2-2H6a2 2 0 00-2 2v8a2 2 0 002 2h8a2 2 0 002-2z"
              clip-rule="evenodd"
              fill-rule="evenodd"
            ></path>
          </svg>
        </button>
      </div>
>>>>>>> 266b6649
    </nav>

    <!-- Hero Section -->
    <section class="py-16 md:py-24 px-4">
<<<<<<< HEAD
        <div class="max-w-6xl mx-auto">
            <h1 class="max-w-[22ch] text-5xl md:text-7xl font-bold mb-6">
                We're <span class="text-tangerine dark:text-darktangerine">smol</span> because we move 
                <span class="relative">
                    <span class="diagonal-stripes absolute inset-0 opacity-30"></span>
                    <span class="relative z-10">FAST</span>!
                </span>
            </h1>
            <p class="text-xl md:text-2xl max-w-2xl leading-relaxed mb-8">
                While other shops are busy writing 200-page proposals, we've already shipped your MVP!<br><br>It's not that we're impatient — we just believe life's too short for unnecessary meetings about meetings.
            </p>
            <div class="flex flex-col sm:flex-row gap-4">
                <button id="openHireModal" class="bg-rust dark:bg-darkrust text-cream dark:text-darkcream px-8 py-4 rounded-md hover:bg-tangerine dark:hover:bg-darktangerine transition-colors inline-block text-center font-bold uppercase">Hire Our Speedy Hands</button>
                <a href="#work" class="border-2 border-rust dark:border-darkrust text-rust dark:text-darkcream px-8 py-4 rounded-md hover:bg-rust hover:text-cream dark:hover:bg-darkrust transition-colors inline-block uppercase text-center font-bold">See Our Work</a>
            </div>
=======
      <div class="max-w-6xl mx-auto">
        <h1 class="text-5xl md:text-7xl font-bold mb-6">
          We're
          <span class="text-tangerine dark:text-darktangerine">sm0l</span>
          because we move
          <span class="relative">
            <span class="diagonal-stripes absolute inset-0 opacity-30"></span>
            <span class="relative z-10">FAST</span>
          </span>
        </h1>
        <p class="text-xl md:text-2xl max-w-2xl leading-relaxed mb-8">
          While other shops are busy writing 200-page proposals, we've already
          shipped your MVP. It's not that we're impatient — we just believe
          life's too short for unnecessary meetings about meetings.
        </p>
        <div class="flex flex-col sm:flex-row gap-4">
          <button
            id="openHireModal"
            class="bg-rust dark:bg-darkrust text-cream dark:text-darkcream px-8 py-4 rounded-md hover:bg-tangerine dark:hover:bg-darktangerine transition-colors inline-block text-center font-bold"
          >
            Hire Our Speedy Hands
          </button>
          <a
            href="#work"
            class="border-2 border-rust dark:border-darkrust text-rust dark:text-darkcream px-8 py-4 rounded-md hover:bg-rust hover:text-cream dark:hover:bg-darkrust transition-colors inline-block text-center font-bold"
            >See Our Work</a
          >
>>>>>>> 266b6649
        </div>
      </div>
    </section>

    <!-- Services Section -->
<<<<<<< HEAD
    <section class="py-16 bg-sand dark:bg-darksand px-4" id="services">
        <div class="max-w-6xl mx-auto">
            <h2 class="text-3xl md:text-4xl font-bold mb-12 text-center">What's on the menu?
            </h2>
            
            <div class="grid grid-cols-1 md:grid-cols-3 gap-8">
                <div class="bg-cream dark:bg-darkcard p-6 rounded-md pixel-border">
                    <div class="flex items-center mb-4">
                        <div class="animate-pulse w-10 h-10 mr-3 flex items-center justify-center rounded-lg text-tangerine dark:text-tangerine">
                            <i data-feather="zap"></i>
                        </div>
                        <h3 class="text-2xl font-bold text-tangerine dark:text-darktangerine">Rapid Prototyping</h3>
                    </div>
                    <p class="mb-4 text-lg">We build webapps faster than you can say "agile methodology" three times. </p>
                </div>
                
                <div class="bg-cream dark:bg-darkcard p-6 rounded-md pixel-border">
                    <div class="flex items-center mb-4">
                        <div class="w-10 h-10 mr-3 flex items-center justify-center bg-tangerine dark:bg-darktangerine rounded-lg text-cream dark:text-darkcream">
                            <i data-feather="box"></i>
                        </div>
                        <h3 class="text-2xl font-bold text-tangerine dark:text-darktangerine">MVPs That Impress</h3>
                    </div>
                    <p class="mb-4 text-lg">Complex workflows? Multi-platform nightmares? We eat those for breakfast, and still have room for second breakfast.</p>
                </div>
                
                <div class="bg-cream dark:bg-darkcard p-6 rounded-md pixel-border">
                    <div class="flex items-center mb-4">
                        <div class="w-10 h-10 mr-3 flex items-center justify-center bg-tangerine dark:bg-darktangerine rounded-lg text-cream dark:text-darkcream">
                            <i data-feather="layers"></i>
                        </div>
                        <h3 class="text-2xl font-bold text-tangerine dark:text-darktangerine">Web Wizardry</h3>
                    </div>
                    <p class="mb-4 text-lg">Faster, more secure, and scalable websites that make traditional CMS solutions cry.</p>
                </div>
=======
    <section class="py-16 bg-sand dark:bg-darksand px-4">
      <div class="max-w-6xl mx-auto">
        <h2 class="text-3xl md:text-4xl font-bold mb-12 text-center">
          Our Services Have
          <span class="text-tangerine dark:text-darktangerine">HUGE</span>
          Impact
        </h2>

        <div class="grid grid-cols-1 md:grid-cols-3 gap-8">
          <div class="bg-cream dark:bg-darkcard p-6 rounded-md pixel-border">
            <div class="flex items-center mb-4">
              <div
                class="animate-pulse w-10 h-10 mr-3 flex items-center justify-center rounded-lg text-tangerine dark:text-tangerine"
              >
                <i data-feather="zap"></i>
              </div>
              <h3
                class="text-3xl font-bold text-tangerine dark:text-darktangerine"
              >
                Rapid Prototyping
              </h3>
            </div>
            <p class="mb-4">
              We build webapps faster than you can say "agile methodology" three
              times fast. Our prototypes aren't just pretty—they actually work.
            </p>
            <div class="w-16 h-1 bg-rust dark:bg-darkrust"></div>
          </div>

          <div class="bg-cream dark:bg-darkcard p-6 rounded-md pixel-border">
            <div class="flex items-center mb-4">
              <div
                class="w-10 h-10 mr-3 flex items-center justify-center bg-tangerine dark:bg-darktangerine rounded-lg text-cream dark:text-darkcream"
              >
                <i data-feather="box"></i>
              </div>
              <h3
                class="text-3xl font-bold text-tangerine dark:text-darktangerine"
              >
                MVPs That Impress
              </h3>
>>>>>>> 266b6649
            </div>
            <p class="mb-4">
              Complex workflows? Multi-platform nightmares? We eat those for
              breakfast and still have room for second breakfast.
            </p>
            <div class="w-16 h-1 bg-rust dark:bg-darkrust"></div>
          </div>

          <div class="bg-cream dark:bg-darkcard p-6 rounded-md pixel-border">
            <div class="flex items-center mb-4">
              <div
                class="w-10 h-10 mr-3 flex items-center justify-center bg-tangerine dark:bg-darktangerine rounded-lg text-cream dark:text-darkcream"
              >
                <i data-feather="layers"></i>
              </div>
              <h3
                class="text-3xl font-bold text-tangerine dark:text-darktangerine"
              >
                JAMStack Wizardry
              </h3>
            </div>
            <p class="mb-4">
              We stack JAMs better than your grandma. Faster, more secure, and
              scalable websites that make traditional CMS solutions cry.
            </p>
            <div class="w-16 h-1 bg-rust dark:bg-darkrust"></div>
          </div>
        </div>
      </div>
    </section>

    <!-- Team Section -->
    <section id="team" class="py-16 px-4">
<<<<<<< HEAD
        <div class="max-w-6xl mx-auto">
            <h2 class="text-3xl md:text-4xl font-bold mb-12 text-center">The humans doin' it</h2>
            
            <div class="grid grid-cols-1 md:grid-cols-2 gap-12">
                <div class="flex flex-col md:flex-row gap-6 items-center">
                    <div class="w-48 h-48 rounded-full overflow-hidden bg-tangerine dark:bg-darktangerine flex items-center justify-center pixel-border">
                        <div class="text-6xl text-cream dark:text-darkcream font-bold">A</div>
                    </div>
                    <div>
                        <h3 class="text-2xl font-bold mb-2">Amit</h3>
                        <p class="text-lg mb-4">Been causing internet trouble since childhood. Created first website during the dial-up era and never looked back.</p>
                        <ul class="space-y-2">
                            <li class="flex items-center">
                                <span class="inline-block w-3 h-3 bg-tangerine dark:bg-darktangerine mr-2"></span>
                                <span>15+ years of web wizardry</span>
                            </li>
                            <li class="flex items-center">
                                <span class="inline-block w-3 h-3 bg-tangerine dark:bg-darktangerine mr-2"></span>
                                <span>CSS purist & HTML connoisseur</span>
                            </li>
                            <li class="flex items-center">
                                <span class="inline-block w-3 h-3 bg-tangerine dark:bg-darktangerine mr-2"></span>
                                <span>Unhealthy obsession with transparent WEBPs</span>
                            </li>
                        </ul>
                    </div>
                </div>
                
                <div class="flex flex-col md:flex-row gap-6 items-center">
                    <div class="w-48 h-48 rounded-full overflow-hidden bg-tangerine dark:bg-darktangerine flex items-center justify-center pixel-border">
                        <div class="text-6xl text-cream dark:text-darkcream font-bold">S</div>
                    </div>
                    <div>
                        <h3 class="text-2xl font-bold mb-2">Shresht</h3>
                        <p class="text-lg mb-4">JavaScript veteran who bends HTML to his will while dreaming of a cabin in the woods (with good WiFi).</p>
                        <ul class="space-y-2">
                            <li class="flex items-center">
                                <span class="inline-block w-3 h-3 bg-tangerine dark:bg-darktangerine mr-2"></span>
                                <span>10+ years of web sorcery</span>
                            </li>
                            <li class="flex items-center">
                                <span class="inline-block w-3 h-3 bg-tangerine dark:bg-darktangerine mr-2"></span>
                                <span>Visualization wizard & data nerd</span>
                            </li>
                            <li class="flex items-center">
                                <span class="inline-block w-3 h-3 bg-tangerine dark:bg-darktangerine mr-2"></span>
                                <span>Tool juggler extraordinaire</span>
                            </li>
                        </ul>
                    </div>
                </div>
=======
      <div class="max-w-6xl mx-auto">
        <h2 class="text-3xl md:text-4xl font-bold mb-12 text-center">
          The Humans Behind It All
        </h2>

        <div class="grid grid-cols-1 md:grid-cols-2 gap-12">
          <div class="flex flex-col md:flex-row gap-6 items-center">
            <div
              class="w-48 h-48 rounded-full overflow-hidden bg-tangerine dark:bg-darktangerine flex items-center justify-center pixel-border"
            >
              <div class="text-6xl text-cream dark:text-darkcream font-bold">
                A
              </div>
            </div>
            <div>
              <h3 class="text-2xl font-bold mb-2">Amit</h3>
              <p class="text-lg mb-4">
                Been causing internet trouble since childhood. Created first
                website during the dial-up era and never looked back.
              </p>
              <ul class="space-y-2">
                <li class="flex items-center">
                  <span
                    class="inline-block w-3 h-3 bg-tangerine dark:bg-darktangerine mr-2"
                  ></span>
                  <span>15+ years of web wizardry</span>
                </li>
                <li class="flex items-center">
                  <span
                    class="inline-block w-3 h-3 bg-tangerine dark:bg-darktangerine mr-2"
                  ></span>
                  <span>CSS purist & HTML connoisseur</span>
                </li>
                <li class="flex items-center">
                  <span
                    class="inline-block w-3 h-3 bg-tangerine dark:bg-darktangerine mr-2"
                  ></span>
                  <span>Unhealthy obsession with alpha transparent PNGs</span>
                </li>
              </ul>
            </div>
          </div>

          <div class="flex flex-col md:flex-row gap-6 items-center">
            <div
              class="w-48 h-48 rounded-full overflow-hidden bg-tangerine dark:bg-darktangerine flex items-center justify-center pixel-border"
            >
              <div class="text-6xl text-cream dark:text-darkcream font-bold">
                S
              </div>
>>>>>>> 266b6649
            </div>
            <div>
              <h3 class="text-2xl font-bold mb-2">Shresht</h3>
              <p class="text-lg mb-4">
                JavaScript veteran who bends HTML to his will while dreaming of
                a cabin in the woods (with good WiFi).
              </p>
              <ul class="space-y-2">
                <li class="flex items-center">
                  <span
                    class="inline-block w-3 h-3 bg-tangerine dark:bg-darktangerine mr-2"
                  ></span>
                  <span>10+ years of web sorcery</span>
                </li>
                <li class="flex items-center">
                  <span
                    class="inline-block w-3 h-3 bg-tangerine dark:bg-darktangerine mr-2"
                  ></span>
                  <span>Visualization wizard & data nerd</span>
                </li>
                <li class="flex items-center">
                  <span
                    class="inline-block w-3 h-3 bg-tangerine dark:bg-darktangerine mr-2"
                  ></span>
                  <span>Tool juggler extraordinaire</span>
                </li>
              </ul>
            </div>
          </div>
        </div>
      </div>
    </section>

    <!-- Portfolio Section -->
    <section id="work" class="py-16 bg-sand dark:bg-darksand px-4">
<<<<<<< HEAD
        <div class="max-w-6xl mx-auto">
            <h2 class="text-3xl md:text-4xl font-bold mb-12 text-center">Work, Demos and Prototypes</h2>
            
            <div class="grid grid-cols-1 md:grid-cols-2 lg:grid-cols-3 gap-8">
                <!-- Project 1 -->
                <a href="#" class="block group">
                    <div class="relative overflow-hidden rounded-md pixel-border bg-cream dark:bg-darkcard aspect-video">
                        <div class="absolute inset-0 bg-rust dark:bg-darkrust opacity-20 group-hover:opacity-0 transition-opacity"></div>
                        <div class="absolute inset-0 flex items-center justify-center">
                            <div class="text-center p-4">
                                <h3 class="text-2xl font-bold text-rust dark:text-darkcream mb-2">Retro Zero</h3>
                                <p class="text-rust dark:text-darkcream">A wiki of all consoles, ever. Because nostalgia is a drug we legally sell.</p>
                            </div>
                        </div>
                    </div>
                </a>
                
                <!-- Project 2 -->
                <a href="#" class="block group">
                    <div class="relative overflow-hidden rounded-md pixel-border bg-cream dark:bg-darkcard aspect-video">
                        <div class="absolute inset-0 bg-rust dark:bg-darkrust opacity-20 group-hover:opacity-0 transition-opacity"></div>
                        <div class="absolute inset-0 flex items-center justify-center">
                            <div class="text-center p-4">
                                <h3 class="text-2xl font-bold text-rust dark:text-darkcream mb-2">absurd.industries</h3>
                                <p class="text-rust dark:text-darkcream">Where logic goes to die and innovation comes to thrive.</p>
                            </div>
                        </div>
                    </div>
                </a>
                
                <!-- Project 3 -->
                <a href="#" class="block group">
                    <div class="relative overflow-hidden rounded-md pixel-border bg-cream dark:bg-darkcard aspect-video">
                        <div class="absolute inset-0 bg-rust dark:bg-darkrust opacity-20 group-hover:opacity-0 transition-opacity"></div>
                        <div class="absolute inset-0 flex items-center justify-center">
                            <div class="text-center p-4">
                                <h3 class="text-2xl font-bold text-rust dark:text-darkcream mb-2">blrhikes.com</h3>
                                <p class="text-rust dark:text-darkcream">For when you need to escape technology by using our technology to find nature.</p>
                            </div>
                        </div>
                    </div>
                </a>
=======
      <div class="max-w-6xl mx-auto">
        <h2 class="text-3xl md:text-4xl font-bold mb-12 text-center">
          Things Our Hands Have Built
        </h2>

        <div class="grid grid-cols-1 md:grid-cols-2 lg:grid-cols-3 gap-8">
          <!-- Project 1 -->
          <a href="#" class="block group">
            <div
              class="relative overflow-hidden rounded-md pixel-border bg-cream dark:bg-darkcard aspect-video"
            >
              <div
                class="absolute inset-0 bg-rust dark:bg-darkrust opacity-20 group-hover:opacity-0 transition-opacity"
              ></div>
              <div class="absolute inset-0 flex items-center justify-center">
                <div class="text-center p-4">
                  <h3
                    class="text-2xl font-bold text-rust dark:text-darkcream mb-2"
                  >
                    Retro Zero
                  </h3>
                  <p class="text-rust dark:text-darkcream">
                    A wiki of all consoles, ever. Because nostalgia is a drug we
                    legally sell.
                  </p>
                </div>
              </div>
            </div>
          </a>

          <!-- Project 2 -->
          <a href="#" class="block group">
            <div
              class="relative overflow-hidden rounded-md pixel-border bg-cream dark:bg-darkcard aspect-video"
            >
              <div
                class="absolute inset-0 bg-rust dark:bg-darkrust opacity-20 group-hover:opacity-0 transition-opacity"
              ></div>
              <div class="absolute inset-0 flex items-center justify-center">
                <div class="text-center p-4">
                  <h3
                    class="text-2xl font-bold text-rust dark:text-darkcream mb-2"
                  >
                    absurd.industries
                  </h3>
                  <p class="text-rust dark:text-darkcream">
                    Where logic goes to die and innovation comes to thrive.
                  </p>
                </div>
              </div>
>>>>>>> 266b6649
            </div>
          </a>

          <!-- Project 3 -->
          <a href="#" class="block group">
            <div
              class="relative overflow-hidden rounded-md pixel-border bg-cream dark:bg-darkcard aspect-video"
            >
              <div
                class="absolute inset-0 bg-rust dark:bg-darkrust opacity-20 group-hover:opacity-0 transition-opacity"
              ></div>
              <div class="absolute inset-0 flex items-center justify-center">
                <div class="text-center p-4">
                  <h3
                    class="text-2xl font-bold text-rust dark:text-darkcream mb-2"
                  >
                    blrhikes.com
                  </h3>
                  <p class="text-rust dark:text-darkcream">
                    For when you need to escape technology by using our
                    technology to find nature.
                  </p>
                </div>
              </div>
            </div>
          </a>
        </div>
      </div>
    </section>

    <!-- CTA Section -->
<<<<<<< HEAD
    <section id="contact" class="py-24 px-4 bg-rust dark:bg-darkrust text-cream dark:text-darkcream">
        <div class="max-w-4xl mx-auto text-center">
            <h2 class="text-3xl md:text-5xl font-bold mb-8">Ready for digital insanity?</h2>
            <p class="text-xl md:text-2xl mb-12 max-w-2xl mx-auto">Hire us for moonshots and insane experiments!<br><br>We live, breathe, and occasionally snort the bleeding edge of web technology.</p>
            <button id="ctaHireButton" class="bg-cream dark:bg-darkcream text-rust dark:text-darkrust px-10 py-4 rounded-md hover:bg-tangerine hover:text-cream dark:hover:bg-darktangerine transition-colors inline-block text-xl font-bold uppercase">Do it, click the button!</button>
        </div>
    </section>

    <!-- Footer -->
    <footer class="py-8 bg-cream dark:bg-darkbg px-4 border-t-4 border-tangerine dark:border-darktangerine">
        <div class="max-w-6xl mx-auto flex flex-col md:flex-row justify-between items-center">
            <div class="text-xl font-bold mb-4 md:mb-0 flex items-center">
                <span class="text-rust dark:text-darkcream">sm0l</span>
                <span class="text-rust dark:text-darkcream">.dev</span>
            </div>
            <div class="text-sm text-rust dark:text-darkcream">
                Built with ❤️ in Bengaluru © 2025
            </div>
=======
    <section
      id="contact"
      class="py-24 px-4 bg-rust dark:bg-darkrust text-cream dark:text-darkcream"
    >
      <div class="max-w-4xl mx-auto text-center">
        <h2 class="text-3xl md:text-5xl font-bold mb-8">
          Ready for digital insanity?
        </h2>
        <p class="text-xl md:text-2xl mb-12 max-w-2xl mx-auto">
          Hire us for moonshots and insane experiments. We live, breathe, and
          occasionally snort the bleeding edge of web technology.
        </p>
        <button
          id="ctaHireButton"
          class="bg-cream dark:bg-darkcream text-rust dark:text-darkrust px-10 py-4 rounded-md hover:bg-tangerine hover:text-cream dark:hover:bg-darktangerine transition-colors inline-block text-xl font-bold"
        >
          Let's Get Weird Together
        </button>
      </div>
    </section>

    <!-- Footer -->
    <footer
      class="py-8 bg-cream dark:bg-darkbg px-4 border-t-4 border-tangerine dark:border-darktangerine"
    >
      <div
        class="max-w-6xl mx-auto flex flex-col md:flex-row justify-between items-center"
      >
        <div class="text-xl font-bold mb-4 md:mb-0 flex items-center">
          <svg
            class="w-6 h-6 mr-2"
            viewBox="0 0 100 100"
            fill="none"
            xmlns="http://www.w3.org/2000/svg"
          >
            <rect
              x="10"
              y="10"
              width="80"
              height="80"
              rx="6"
              fill="currentColor"
              class="text-tangerine dark:text-darktangerine"
            />
            <path
              d="M30 35C30 32.2386 32.2386 30 35 30H65C67.7614 30 70 32.2386 70 35V65C70 67.7614 67.7614 70 65 70H35C32.2386 70 30 67.7614 30 65V35Z"
              stroke="currentColor"
              stroke-width="4"
              class="text-rust dark:text-darkcream"
            />
            <path
              d="M40 50L50 40L60 50L50 60L40 50Z"
              stroke="currentColor"
              stroke-width="4"
              class="text-rust dark:text-darkcream"
            />
            <circle
              cx="50"
              cy="50"
              r="3"
              fill="currentColor"
              class="text-rust dark:text-darkcream"
            />
            <path
              d="M25 75L75 25"
              stroke="currentColor"
              stroke-width="6"
              stroke-linecap="round"
              class="text-rust dark:text-darkcream"
            />
          </svg>
          <span class="text-rust dark:text-darkcream">&lt;</span>
          <span class="text-tangerine dark:text-darktangerine">sm0l</span>
          <span class="text-rust dark:text-darkcream">.dev/&gt;</span>
        </div>
        <div class="text-sm text-rust dark:text-darkcream">
          Built by sm0l hands with gigantic ambitions © 2025
>>>>>>> 266b6649
        </div>
      </div>
    </footer>

    <!-- Modal Dialog -->
    <dialog
      id="hireModal"
      class="rounded-lg p-0 w-full max-w-md bg-cream dark:bg-darkcard text-rust dark:text-darkcream"
    >
      <div class="p-6">
        <div class="flex justify-between items-center mb-6">
          <h3 class="text-2xl font-bold">Tell us about your project</h3>
          <button
            id="closeModal"
            class="text-rust dark:text-darkcream hover:text-tangerine dark:hover:text-darktangerine"
          >
            <svg
              class="w-6 h-6"
              fill="none"
              stroke="currentColor"
              viewBox="0 0 24 24"
            >
              <path
                stroke-linecap="round"
                stroke-linejoin="round"
                stroke-width="2"
                d="M6 18L18 6M6 6l12 12"
              ></path>
            </svg>
          </button>
        </div>

        <form id="hireForm" class="space-y-6">
          <div>
            <label class="block mb-2 font-medium" for="email">Your Email</label>
            <input
              type="email"
              id="email"
              name="email"
              class="w-full p-3 border border-sand dark:border-darksand rounded-md bg-cream dark:bg-darkbg"
              required
            />
          </div>

          <div>
            <label class="block mb-2 font-medium" for="idea"
              >What's your idea/problem?</label
            >
            <textarea
              id="idea"
              name="idea"
              class="w-full p-3 border border-sand dark:border-darksand rounded-md bg-cream dark:bg-darkbg"
              rows="4"
              required
            ></textarea>
          </div>

          <div>
            <label class="block mb-2 font-medium" for="timeline"
              >How fast do you need it?</label
            >
            <select
              id="timeline"
              name="timeline"
              class="w-full p-3 border border-sand dark:border-darksand rounded-md bg-cream dark:bg-darkbg"
            >
              <option value="yesterday">
                Yesterday (we have a time machine)
              </option>
              <option value="asap">ASAP (like, seriously, ASAP)</option>
              <option value="weeks">A few weeks (how reasonable)</option>
              <option value="months">A few months (luxury!)</option>
            </select>
          </div>

          <div>
            <label class="block mb-2 font-medium" for="budget"
              >Is there a budget?</label
            >
            <select
              id="budget"
              name="budget"
              class="w-full p-3 border border-sand dark:border-darksand rounded-md bg-cream dark:bg-darkbg"
            >
              <option value="coffee">
                Just coffee (but really good coffee) [$200]
              </option>
              <option value="modest">Modest but fair [$2,500]</option>
              <option value="reasonable">Reasonable [$5,000]</option>
              <option value="enterprise">
                Enterprise (cha-ching! [$10,000])
              </option>
            </select>
          </div>

          <button
            type="submit"
            class="w-full bg-rust dark:bg-darkrust text-cream dark:text-darkcream py-3 rounded-md font-bold hover:bg-tangerine dark:hover:bg-darktangerine transition-colors"
          >
            Send It!
          </button>
        </form>
      </div>
    </dialog>

    <script>
      // Modal functionality
      const modal = document.getElementById("hireModal");
      const openModalBtn = document.getElementById("openHireModal");
      const ctaHireButton = document.getElementById("ctaHireButton");
      const closeModalBtn = document.getElementById("closeModal");
      const hireForm = document.getElementById("hireForm");

      function openModal() {
        modal.showModal();
      }

      function closeModal() {
        modal.close();
      }

      openModalBtn.addEventListener("click", openModal);
      ctaHireButton.addEventListener("click", openModal);
      closeModalBtn.addEventListener("click", closeModal);

      // Close modal when clicking outside
      modal.addEventListener("click", (e) => {
        if (e.target === modal) closeModal();
      });

      hireForm.addEventListener("submit", async (e) => {
        e.preventDefault();

        const formData = new FormData(hireForm);
        const formProps = Object.fromEntries(formData);

        try {
          // Show loading state
          const submitBtn = hireForm.querySelector('button[type="submit"]');
          const originalBtnText = submitBtn.innerText;
          submitBtn.disabled = true;
          submitBtn.innerText = "Sending...";

          // Use Fetch API to submit to Cloudflare Workers
          const response = await fetch(
            "https://white-limit-fb4f.sremog.workers.dev",
            {
              method: "POST",
              headers: {
                "Content-Type": "application/json",
              },
              body: JSON.stringify({
                email: formProps.email,
                idea: formProps.idea,
                timeline: formProps.timeline,
                budget: formProps.budget,
                timestamp: new Date().toISOString(),
              }),
            }
          );

          if (response.ok) {
            alert(
              'Thanks! We\'ll be in touch faster than you can say "responsive design"!'
            );
            hireForm.reset();
            closeModal();
          } else {
            throw new Error("Form submission failed");
          }
        } catch (error) {
          console.error("Error submitting form:", error);

          // Fallback to email submission
          const subject = encodeURIComponent(
            "New Project Request from sm0l.dev"
          );
          const body = encodeURIComponent(`
Email: ${formProps.email}
Idea: ${formProps.idea}
Timeline: ${formProps.timeline}
Budget: ${formProps.budget}
                `);

          window.open(`mailto:hello@sm0l.dev?subject=${subject}&body=${body}`);
          alert(
            "Our serverless form hit a snag! We've opened your email app as a backup. Just hit send!"
          );
        } finally {
          // Reset button state
          const submitBtn = hireForm.querySelector('button[type="submit"]');
          submitBtn.disabled = false;
          submitBtn.innerText = originalBtnText;
        }
      });
    </script>

    <!-- Initialize Feather icons -->
    <script>
      document.addEventListener("DOMContentLoaded", () => {
        feather.replace();
      });
    </script>
  </body>
</html><|MERGE_RESOLUTION|>--- conflicted
+++ resolved
@@ -97,7 +97,6 @@
   <body class="bg-cream text-rust dark:bg-darkbg dark:text-darkcream">
     <!-- Navigation -->
     <nav class="p-4 flex justify-between items-center">
-<<<<<<< HEAD
         <div class="text-2xl font-bold flex items-center">
             <span class="text-rust dark:text-darkcream">sm0l</span>
             <span class="text-rust dark:text-darkcream">.dev</span>
@@ -125,76 +124,10 @@
                 </svg>
             </button>
         </div>
-=======
-      <div class="text-2xl font-bold flex items-center">
-        <span class="text-rust dark:text-darkcream">&lt;</span>
-        <span class="text-tangerine dark:text-darktangerine">sm0l</span>
-        <span class="text-rust dark:text-darkcream">.dev/&gt;</span>
-      </div>
-      <div class="hidden md:flex space-x-6">
-        <a
-          href="#about"
-          class="hover:text-tangerine dark:hover:text-darktangerine transition-colors"
-          >about</a
-        >
-        <a
-          href="#team"
-          class="hover:text-tangerine dark:hover:text-darktangerine transition-colors"
-          >team</a
-        >
-        <a
-          href="#work"
-          class="hover:text-tangerine dark:hover:text-darktangerine transition-colors"
-          >work</a
-        >
-        <a
-          href="#contact"
-          class="hover:text-tangerine dark:hover:text-darktangerine transition-colors"
-          >contact</a
-        >
-      </div>
-      <div class="flex space-x-2">
-        <button
-          onclick="setTheme('light')"
-          class="p-2 rounded-full hover:bg-sand dark:hover:bg-darksand transition-colors"
-        >
-          <svg class="w-5 h-5" fill="currentColor" viewBox="0 0 20 20">
-            <path
-              d="M10 2a1 1 0 011 1v1a1 1 0 11-2 0V3a1 1 0 011-1zm4 8a4 4 0 11-8 0 4 4 0 018 0zm-.464 4.95l.707.707a1 1 0 001.414-1.414l-.707-.707a1 1 0 00-1.414 1.414zm2.12-10.607a1 1 0 010 1.414l-.706.707a1 1 0 11-1.414-1.414l.707-.707a1 1 0 011.414 0zM17 11a1 1 0 100-2h-1a1 1 0 100 2h1zm-7 4a1 1 0 011 1v1a1 1 0 11-2 0v-1a1 1 0 011-1zM5.05 6.464A1 1 0 106.465 5.05l-.708-.707a1 1 0 00-1.414 1.414l.707.707zm1.414 8.486l-.707.707a1 1 0 01-1.414-1.414l.707-.707a1 1 0 011.414 1.414zM4 11a1 1 0 100-2H3a1 1 0 000 2h1z"
-              clip-rule="evenodd"
-              fill-rule="evenodd"
-            ></path>
-          </svg>
-        </button>
-        <button
-          onclick="setTheme('dark')"
-          class="p-2 rounded-full hover:bg-sand dark:hover:bg-darksand transition-colors"
-        >
-          <svg class="w-5 h-5" fill="currentColor" viewBox="0 0 20 20">
-            <path
-              d="M17.293 13.293A8 8 0 016.707 2.707a8.001 8.001 0 1010.586 10.586z"
-            ></path>
-          </svg>
-        </button>
-        <button
-          onclick="setTheme('system')"
-          class="p-2 rounded-full hover:bg-sand dark:hover:bg-darksand transition-colors"
-        >
-          <svg class="w-5 h-5n" fill="currentColor" viewBox="0 0 20 20">
-            <path
-              d="M4 4a2 2 0 012-2h8a2 2 0 012 2v2h2a2 2 0 012 2v8a2 2 0 01-2 2H6a2 2 0 01-2-2v-2H2a2 2 0 01-2-2V6a2 2 0 012-2h2zm10 10V6a2 2 0 00-2-2H6a2 2 0 00-2 2v8a2 2 0 002 2h8a2 2 0 002-2z"
-              clip-rule="evenodd"
-              fill-rule="evenodd"
-            ></path>
-          </svg>
-        </button>
-      </div>
->>>>>>> 266b6649
     </nav>
 
     <!-- Hero Section -->
     <section class="py-16 md:py-24 px-4">
-<<<<<<< HEAD
         <div class="max-w-6xl mx-auto">
             <h1 class="max-w-[22ch] text-5xl md:text-7xl font-bold mb-6">
                 We're <span class="text-tangerine dark:text-darktangerine">smol</span> because we move 
@@ -210,41 +143,10 @@
                 <button id="openHireModal" class="bg-rust dark:bg-darkrust text-cream dark:text-darkcream px-8 py-4 rounded-md hover:bg-tangerine dark:hover:bg-darktangerine transition-colors inline-block text-center font-bold uppercase">Hire Our Speedy Hands</button>
                 <a href="#work" class="border-2 border-rust dark:border-darkrust text-rust dark:text-darkcream px-8 py-4 rounded-md hover:bg-rust hover:text-cream dark:hover:bg-darkrust transition-colors inline-block uppercase text-center font-bold">See Our Work</a>
             </div>
-=======
-      <div class="max-w-6xl mx-auto">
-        <h1 class="text-5xl md:text-7xl font-bold mb-6">
-          We're
-          <span class="text-tangerine dark:text-darktangerine">sm0l</span>
-          because we move
-          <span class="relative">
-            <span class="diagonal-stripes absolute inset-0 opacity-30"></span>
-            <span class="relative z-10">FAST</span>
-          </span>
-        </h1>
-        <p class="text-xl md:text-2xl max-w-2xl leading-relaxed mb-8">
-          While other shops are busy writing 200-page proposals, we've already
-          shipped your MVP. It's not that we're impatient — we just believe
-          life's too short for unnecessary meetings about meetings.
-        </p>
-        <div class="flex flex-col sm:flex-row gap-4">
-          <button
-            id="openHireModal"
-            class="bg-rust dark:bg-darkrust text-cream dark:text-darkcream px-8 py-4 rounded-md hover:bg-tangerine dark:hover:bg-darktangerine transition-colors inline-block text-center font-bold"
-          >
-            Hire Our Speedy Hands
-          </button>
-          <a
-            href="#work"
-            class="border-2 border-rust dark:border-darkrust text-rust dark:text-darkcream px-8 py-4 rounded-md hover:bg-rust hover:text-cream dark:hover:bg-darkrust transition-colors inline-block text-center font-bold"
-            >See Our Work</a
-          >
->>>>>>> 266b6649
-        </div>
-      </div>
+        </div>
     </section>
 
     <!-- Services Section -->
-<<<<<<< HEAD
     <section class="py-16 bg-sand dark:bg-darksand px-4" id="services">
         <div class="max-w-6xl mx-auto">
             <h2 class="text-3xl md:text-4xl font-bold mb-12 text-center">What's on the menu?
@@ -280,83 +182,12 @@
                     </div>
                     <p class="mb-4 text-lg">Faster, more secure, and scalable websites that make traditional CMS solutions cry.</p>
                 </div>
-=======
-    <section class="py-16 bg-sand dark:bg-darksand px-4">
-      <div class="max-w-6xl mx-auto">
-        <h2 class="text-3xl md:text-4xl font-bold mb-12 text-center">
-          Our Services Have
-          <span class="text-tangerine dark:text-darktangerine">HUGE</span>
-          Impact
-        </h2>
-
-        <div class="grid grid-cols-1 md:grid-cols-3 gap-8">
-          <div class="bg-cream dark:bg-darkcard p-6 rounded-md pixel-border">
-            <div class="flex items-center mb-4">
-              <div
-                class="animate-pulse w-10 h-10 mr-3 flex items-center justify-center rounded-lg text-tangerine dark:text-tangerine"
-              >
-                <i data-feather="zap"></i>
-              </div>
-              <h3
-                class="text-3xl font-bold text-tangerine dark:text-darktangerine"
-              >
-                Rapid Prototyping
-              </h3>
             </div>
-            <p class="mb-4">
-              We build webapps faster than you can say "agile methodology" three
-              times fast. Our prototypes aren't just pretty—they actually work.
-            </p>
-            <div class="w-16 h-1 bg-rust dark:bg-darkrust"></div>
-          </div>
-
-          <div class="bg-cream dark:bg-darkcard p-6 rounded-md pixel-border">
-            <div class="flex items-center mb-4">
-              <div
-                class="w-10 h-10 mr-3 flex items-center justify-center bg-tangerine dark:bg-darktangerine rounded-lg text-cream dark:text-darkcream"
-              >
-                <i data-feather="box"></i>
-              </div>
-              <h3
-                class="text-3xl font-bold text-tangerine dark:text-darktangerine"
-              >
-                MVPs That Impress
-              </h3>
->>>>>>> 266b6649
-            </div>
-            <p class="mb-4">
-              Complex workflows? Multi-platform nightmares? We eat those for
-              breakfast and still have room for second breakfast.
-            </p>
-            <div class="w-16 h-1 bg-rust dark:bg-darkrust"></div>
-          </div>
-
-          <div class="bg-cream dark:bg-darkcard p-6 rounded-md pixel-border">
-            <div class="flex items-center mb-4">
-              <div
-                class="w-10 h-10 mr-3 flex items-center justify-center bg-tangerine dark:bg-darktangerine rounded-lg text-cream dark:text-darkcream"
-              >
-                <i data-feather="layers"></i>
-              </div>
-              <h3
-                class="text-3xl font-bold text-tangerine dark:text-darktangerine"
-              >
-                JAMStack Wizardry
-              </h3>
-            </div>
-            <p class="mb-4">
-              We stack JAMs better than your grandma. Faster, more secure, and
-              scalable websites that make traditional CMS solutions cry.
-            </p>
-            <div class="w-16 h-1 bg-rust dark:bg-darkrust"></div>
-          </div>
-        </div>
-      </div>
+        </div>
     </section>
 
     <!-- Team Section -->
     <section id="team" class="py-16 px-4">
-<<<<<<< HEAD
         <div class="max-w-6xl mx-auto">
             <h2 class="text-3xl md:text-4xl font-bold mb-12 text-center">The humans doin' it</h2>
             
@@ -408,94 +239,12 @@
                         </ul>
                     </div>
                 </div>
-=======
-      <div class="max-w-6xl mx-auto">
-        <h2 class="text-3xl md:text-4xl font-bold mb-12 text-center">
-          The Humans Behind It All
-        </h2>
-
-        <div class="grid grid-cols-1 md:grid-cols-2 gap-12">
-          <div class="flex flex-col md:flex-row gap-6 items-center">
-            <div
-              class="w-48 h-48 rounded-full overflow-hidden bg-tangerine dark:bg-darktangerine flex items-center justify-center pixel-border"
-            >
-              <div class="text-6xl text-cream dark:text-darkcream font-bold">
-                A
-              </div>
             </div>
-            <div>
-              <h3 class="text-2xl font-bold mb-2">Amit</h3>
-              <p class="text-lg mb-4">
-                Been causing internet trouble since childhood. Created first
-                website during the dial-up era and never looked back.
-              </p>
-              <ul class="space-y-2">
-                <li class="flex items-center">
-                  <span
-                    class="inline-block w-3 h-3 bg-tangerine dark:bg-darktangerine mr-2"
-                  ></span>
-                  <span>15+ years of web wizardry</span>
-                </li>
-                <li class="flex items-center">
-                  <span
-                    class="inline-block w-3 h-3 bg-tangerine dark:bg-darktangerine mr-2"
-                  ></span>
-                  <span>CSS purist & HTML connoisseur</span>
-                </li>
-                <li class="flex items-center">
-                  <span
-                    class="inline-block w-3 h-3 bg-tangerine dark:bg-darktangerine mr-2"
-                  ></span>
-                  <span>Unhealthy obsession with alpha transparent PNGs</span>
-                </li>
-              </ul>
-            </div>
-          </div>
-
-          <div class="flex flex-col md:flex-row gap-6 items-center">
-            <div
-              class="w-48 h-48 rounded-full overflow-hidden bg-tangerine dark:bg-darktangerine flex items-center justify-center pixel-border"
-            >
-              <div class="text-6xl text-cream dark:text-darkcream font-bold">
-                S
-              </div>
->>>>>>> 266b6649
-            </div>
-            <div>
-              <h3 class="text-2xl font-bold mb-2">Shresht</h3>
-              <p class="text-lg mb-4">
-                JavaScript veteran who bends HTML to his will while dreaming of
-                a cabin in the woods (with good WiFi).
-              </p>
-              <ul class="space-y-2">
-                <li class="flex items-center">
-                  <span
-                    class="inline-block w-3 h-3 bg-tangerine dark:bg-darktangerine mr-2"
-                  ></span>
-                  <span>10+ years of web sorcery</span>
-                </li>
-                <li class="flex items-center">
-                  <span
-                    class="inline-block w-3 h-3 bg-tangerine dark:bg-darktangerine mr-2"
-                  ></span>
-                  <span>Visualization wizard & data nerd</span>
-                </li>
-                <li class="flex items-center">
-                  <span
-                    class="inline-block w-3 h-3 bg-tangerine dark:bg-darktangerine mr-2"
-                  ></span>
-                  <span>Tool juggler extraordinaire</span>
-                </li>
-              </ul>
-            </div>
-          </div>
-        </div>
-      </div>
+        </div>
     </section>
 
     <!-- Portfolio Section -->
     <section id="work" class="py-16 bg-sand dark:bg-darksand px-4">
-<<<<<<< HEAD
         <div class="max-w-6xl mx-auto">
             <h2 class="text-3xl md:text-4xl font-bold mb-12 text-center">Work, Demos and Prototypes</h2>
             
@@ -538,90 +287,11 @@
                         </div>
                     </div>
                 </a>
-=======
-      <div class="max-w-6xl mx-auto">
-        <h2 class="text-3xl md:text-4xl font-bold mb-12 text-center">
-          Things Our Hands Have Built
-        </h2>
-
-        <div class="grid grid-cols-1 md:grid-cols-2 lg:grid-cols-3 gap-8">
-          <!-- Project 1 -->
-          <a href="#" class="block group">
-            <div
-              class="relative overflow-hidden rounded-md pixel-border bg-cream dark:bg-darkcard aspect-video"
-            >
-              <div
-                class="absolute inset-0 bg-rust dark:bg-darkrust opacity-20 group-hover:opacity-0 transition-opacity"
-              ></div>
-              <div class="absolute inset-0 flex items-center justify-center">
-                <div class="text-center p-4">
-                  <h3
-                    class="text-2xl font-bold text-rust dark:text-darkcream mb-2"
-                  >
-                    Retro Zero
-                  </h3>
-                  <p class="text-rust dark:text-darkcream">
-                    A wiki of all consoles, ever. Because nostalgia is a drug we
-                    legally sell.
-                  </p>
-                </div>
-              </div>
             </div>
-          </a>
-
-          <!-- Project 2 -->
-          <a href="#" class="block group">
-            <div
-              class="relative overflow-hidden rounded-md pixel-border bg-cream dark:bg-darkcard aspect-video"
-            >
-              <div
-                class="absolute inset-0 bg-rust dark:bg-darkrust opacity-20 group-hover:opacity-0 transition-opacity"
-              ></div>
-              <div class="absolute inset-0 flex items-center justify-center">
-                <div class="text-center p-4">
-                  <h3
-                    class="text-2xl font-bold text-rust dark:text-darkcream mb-2"
-                  >
-                    absurd.industries
-                  </h3>
-                  <p class="text-rust dark:text-darkcream">
-                    Where logic goes to die and innovation comes to thrive.
-                  </p>
-                </div>
-              </div>
->>>>>>> 266b6649
-            </div>
-          </a>
-
-          <!-- Project 3 -->
-          <a href="#" class="block group">
-            <div
-              class="relative overflow-hidden rounded-md pixel-border bg-cream dark:bg-darkcard aspect-video"
-            >
-              <div
-                class="absolute inset-0 bg-rust dark:bg-darkrust opacity-20 group-hover:opacity-0 transition-opacity"
-              ></div>
-              <div class="absolute inset-0 flex items-center justify-center">
-                <div class="text-center p-4">
-                  <h3
-                    class="text-2xl font-bold text-rust dark:text-darkcream mb-2"
-                  >
-                    blrhikes.com
-                  </h3>
-                  <p class="text-rust dark:text-darkcream">
-                    For when you need to escape technology by using our
-                    technology to find nature.
-                  </p>
-                </div>
-              </div>
-            </div>
-          </a>
-        </div>
-      </div>
+        </div>
     </section>
 
     <!-- CTA Section -->
-<<<<<<< HEAD
     <section id="contact" class="py-24 px-4 bg-rust dark:bg-darkrust text-cream dark:text-darkcream">
         <div class="max-w-4xl mx-auto text-center">
             <h2 class="text-3xl md:text-5xl font-bold mb-8">Ready for digital insanity?</h2>
@@ -640,87 +310,7 @@
             <div class="text-sm text-rust dark:text-darkcream">
                 Built with ❤️ in Bengaluru © 2025
             </div>
-=======
-    <section
-      id="contact"
-      class="py-24 px-4 bg-rust dark:bg-darkrust text-cream dark:text-darkcream"
-    >
-      <div class="max-w-4xl mx-auto text-center">
-        <h2 class="text-3xl md:text-5xl font-bold mb-8">
-          Ready for digital insanity?
-        </h2>
-        <p class="text-xl md:text-2xl mb-12 max-w-2xl mx-auto">
-          Hire us for moonshots and insane experiments. We live, breathe, and
-          occasionally snort the bleeding edge of web technology.
-        </p>
-        <button
-          id="ctaHireButton"
-          class="bg-cream dark:bg-darkcream text-rust dark:text-darkrust px-10 py-4 rounded-md hover:bg-tangerine hover:text-cream dark:hover:bg-darktangerine transition-colors inline-block text-xl font-bold"
-        >
-          Let's Get Weird Together
-        </button>
-      </div>
-    </section>
-
-    <!-- Footer -->
-    <footer
-      class="py-8 bg-cream dark:bg-darkbg px-4 border-t-4 border-tangerine dark:border-darktangerine"
-    >
-      <div
-        class="max-w-6xl mx-auto flex flex-col md:flex-row justify-between items-center"
-      >
-        <div class="text-xl font-bold mb-4 md:mb-0 flex items-center">
-          <svg
-            class="w-6 h-6 mr-2"
-            viewBox="0 0 100 100"
-            fill="none"
-            xmlns="http://www.w3.org/2000/svg"
-          >
-            <rect
-              x="10"
-              y="10"
-              width="80"
-              height="80"
-              rx="6"
-              fill="currentColor"
-              class="text-tangerine dark:text-darktangerine"
-            />
-            <path
-              d="M30 35C30 32.2386 32.2386 30 35 30H65C67.7614 30 70 32.2386 70 35V65C70 67.7614 67.7614 70 65 70H35C32.2386 70 30 67.7614 30 65V35Z"
-              stroke="currentColor"
-              stroke-width="4"
-              class="text-rust dark:text-darkcream"
-            />
-            <path
-              d="M40 50L50 40L60 50L50 60L40 50Z"
-              stroke="currentColor"
-              stroke-width="4"
-              class="text-rust dark:text-darkcream"
-            />
-            <circle
-              cx="50"
-              cy="50"
-              r="3"
-              fill="currentColor"
-              class="text-rust dark:text-darkcream"
-            />
-            <path
-              d="M25 75L75 25"
-              stroke="currentColor"
-              stroke-width="6"
-              stroke-linecap="round"
-              class="text-rust dark:text-darkcream"
-            />
-          </svg>
-          <span class="text-rust dark:text-darkcream">&lt;</span>
-          <span class="text-tangerine dark:text-darktangerine">sm0l</span>
-          <span class="text-rust dark:text-darkcream">.dev/&gt;</span>
-        </div>
-        <div class="text-sm text-rust dark:text-darkcream">
-          Built by sm0l hands with gigantic ambitions © 2025
->>>>>>> 266b6649
-        </div>
-      </div>
+        </div>
     </footer>
 
     <!-- Modal Dialog -->
