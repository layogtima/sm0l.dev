--- conflicted
+++ resolved
@@ -256,15 +256,9 @@
           <div class="bg-cream dark:bg-darkcard p-6 rounded-md pixel-border">
             <div class="flex items-center mb-4">
               <div
-<<<<<<< HEAD
-                class="animate-pulse w-10 h-10 mr-3 flex items-center justify-center rounded-lg text-tangerine dark:text-tangerine"
-              >
-                <i data-feather="zap"></i>
-=======
                 class="animate-pulse mr-3 flex items-center justify-center rounded-lg text-tangerine dark:text-tangerine"
               >
                 <i data-feather="zap" class="w-8 h-8"></i>
->>>>>>> f95b4835
               </div>
               <h3
                 class="text-2xl font-bold text-tangerine dark:text-darktangerine"
@@ -281,15 +275,9 @@
           <div class="bg-cream dark:bg-darkcard p-6 rounded-md pixel-border">
             <div class="flex items-center mb-4">
               <div
-<<<<<<< HEAD
-                class="w-10 h-10 mr-3 flex items-center justify-center bg-tangerine dark:bg-darktangerine rounded-lg text-cream dark:text-darkcream"
-              >
-                <i data-feather="box"></i>
-=======
                 class="animate-pulse mr-3 flex items-center justify-center rounded-lg text-tangerine dark:text-tangerine"
               >
                 <i data-feather="box" class="w-8 h-8"></i>
->>>>>>> f95b4835
               </div>
               <h3
                 class="text-2xl font-bold text-tangerine dark:text-darktangerine"
@@ -306,15 +294,9 @@
           <div class="bg-cream dark:bg-darkcard p-6 rounded-md pixel-border">
             <div class="flex items-center mb-4">
               <div
-<<<<<<< HEAD
-                class="w-10 h-10 mr-3 flex items-center justify-center bg-tangerine dark:bg-darktangerine rounded-lg text-cream dark:text-darkcream"
-              >
-                <i data-feather="layers"></i>
-=======
                 class="animate-pulse mr-3 flex items-center justify-center rounded-lg text-tangerine dark:text-tangerine"
               >
                 <i data-feather="layers" class="w-8 h-8"></i>
->>>>>>> f95b4835
               </div>
               <h3
                 class="text-2xl font-bold text-tangerine dark:text-darktangerine"
@@ -339,18 +321,6 @@
         </h2>
 
         <div class="grid grid-cols-1 md:grid-cols-2 gap-12">
-<<<<<<< HEAD
-          <div class="flex flex-col md:flex-row gap-6 items-center">
-            <div
-              class="w-48 h-48 rounded-full overflow-hidden bg-tangerine dark:bg-darktangerine flex items-center justify-center pixel-border"
-            >
-              <div class="text-6xl text-cream dark:text-darkcream font-bold">
-                A
-              </div>
-            </div>
-            <div>
-              <h3 class="text-2xl font-bold mb-2">Amit</h3>
-=======
           <div class="flex flex-col gap-6 items-center">
             <img
               class="w-48 h-48 rounded-full bg-tangerine dark:bg-darktangerine flex items-center justify-center pixel-border"
@@ -360,7 +330,6 @@
 
             <div>
               <h3 class="text-2xl font-bold mb-2 text-center">Amit</h3>
->>>>>>> f95b4835
               <p class="text-lg mb-4">
                 Been causing internet trouble since childhood. Created first
                 website during the dial-up era and never looked back.
@@ -388,18 +357,6 @@
             </div>
           </div>
 
-<<<<<<< HEAD
-          <div class="flex flex-col md:flex-row gap-6 items-center">
-            <div
-              class="w-48 h-48 rounded-full overflow-hidden bg-tangerine dark:bg-darktangerine flex items-center justify-center pixel-border"
-            >
-              <div class="text-6xl text-cream dark:text-darkcream font-bold">
-                S
-              </div>
-            </div>
-            <div>
-              <h3 class="text-2xl font-bold mb-2">Shresht</h3>
-=======
           <div class="flex flex-col gap-6 items-center">
             <img
               class="w-48 h-48 rounded-full bg-tangerine dark:bg-darktangerine flex items-center justify-center pixel-border"
@@ -408,7 +365,6 @@
             />
             <div>
               <h3 class="text-2xl font-bold mb-2 text-center">Shreshth</h3>
->>>>>>> f95b4835
               <p class="text-lg mb-4">
                 JavaScript veteran who bends HTML to his will while dreaming of
                 a cabin in the woods (with good WiFi).
@@ -447,17 +403,6 @@
         </h2>
 
         <div class="grid grid-cols-1 md:grid-cols-2 lg:grid-cols-3 gap-8">
-<<<<<<< HEAD
-          <!-- Project 1 -->
-          <a href="#" class="block group">
-            <div
-              class="relative overflow-hidden rounded-md pixel-border bg-cream dark:bg-darkcard aspect-video"
-            >
-              <div
-                class="absolute inset-0 bg-rust dark:bg-darkrust opacity-20 group-hover:opacity-0 transition-opacity"
-              ></div>
-              <div class="absolute inset-0 flex items-center justify-center">
-=======
           <a
             href="https://arcade.sm0l.dev"
             target="_blank"
@@ -476,16 +421,11 @@
               </div>
 
               <div class="flex items-center justify-center">
->>>>>>> f95b4835
                 <div class="text-center p-4">
                   <h3
                     class="text-2xl font-bold text-rust dark:text-darkcream mb-2"
                   >
-<<<<<<< HEAD
-                    Retro Zero
-=======
                     Arcade Zero
->>>>>>> f95b4835
                   </h3>
                   <p class="text-rust dark:text-darkcream">
                     A wiki of all consoles, ever. Because nostalgia is a drug we
@@ -493,57 +433,6 @@
                   </p>
                 </div>
               </div>
-<<<<<<< HEAD
-            </div>
-          </a>
-
-          <!-- Project 2 -->
-          <a href="#" class="block group">
-            <div
-              class="relative overflow-hidden rounded-md pixel-border bg-cream dark:bg-darkcard aspect-video"
-            >
-              <div
-                class="absolute inset-0 bg-rust dark:bg-darkrust opacity-20 group-hover:opacity-0 transition-opacity"
-              ></div>
-              <div class="absolute inset-0 flex items-center justify-center">
-                <div class="text-center p-4">
-                  <h3
-                    class="text-2xl font-bold text-rust dark:text-darkcream mb-2"
-                  >
-                    absurd.industries
-                  </h3>
-                  <p class="text-rust dark:text-darkcream">
-                    Where logic goes to die and innovation comes to thrive.
-                  </p>
-                </div>
-              </div>
-            </div>
-          </a>
-
-          <!-- Project 3 -->
-          <a href="#" class="block group">
-            <div
-              class="relative overflow-hidden rounded-md pixel-border bg-cream dark:bg-darkcard aspect-video"
-            >
-              <div
-                class="absolute inset-0 bg-rust dark:bg-darkrust opacity-20 group-hover:opacity-0 transition-opacity"
-              ></div>
-              <div class="absolute inset-0 flex items-center justify-center">
-                <div class="text-center p-4">
-                  <h3
-                    class="text-2xl font-bold text-rust dark:text-darkcream mb-2"
-                  >
-                    blrhikes.com
-                  </h3>
-                  <p class="text-rust dark:text-darkcream">
-                    For when you need to escape technology by using our
-                    technology to find nature.
-                  </p>
-                </div>
-              </div>
-            </div>
-          </a>
-=======
             </div>
           </a>
 
@@ -613,7 +502,6 @@
           </a>
 
           <!-- Project 3 -->
->>>>>>> f95b4835
         </div>
       </div>
     </section>
